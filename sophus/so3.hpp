--- conflicted
+++ resolved
@@ -210,12 +210,13 @@
   /**
    * \brief Normalize quaternion
    *
-   * It re-normalizes unit_quaternion to unit length. 
+   * It re-normalizes unit_quaternion to unit length.
    */
   EIGEN_DEVICE_FUNC EIGEN_STRONG_INLINE void normalize() {
     Scalar length = unit_quaternion_nonconst().norm();
 
-    SOPHUS_ENSURE(length >= SophusConstants<Scalar>::epsilon(), "Quaternion should not be close to zero!");
+    SOPHUS_ENSURE(length >= SophusConstants<Scalar>::epsilon(),
+                  "Quaternion should not be close to zero!");
     unit_quaternion_nonconst().coeffs() /= length;
   }
 
@@ -225,12 +226,7 @@
    * For SO3, the matrix representation is an orthogonal matrix R with det(R)=1,
    * thus the so-called rotation matrix.
    */
-<<<<<<< HEAD
-  inline Transformation matrix() const {
-=======
-  EIGEN_DEVICE_FUNC EIGEN_STRONG_INLINE
-  Transformation matrix() const {
->>>>>>> 7889e092
+  EIGEN_DEVICE_FUNC EIGEN_STRONG_INLINE Transformation matrix() const {
     return unit_quaternion().toRotationMatrix();
   }
 
@@ -297,7 +293,8 @@
     // square-root, but can use an approximation around 1 (see
     // http://stackoverflow.com/a/12934750 for details).
     if (squared_norm != Scalar(1.0)) {
-      unit_quaternion_nonconst().coeffs() *= Scalar(2.0) / (Scalar(1.0) + squared_norm);
+      unit_quaternion_nonconst().coeffs() *=
+          Scalar(2.0) / (Scalar(1.0) + squared_norm);
     }
     return *this;
   }
@@ -592,8 +589,8 @@
  private:
   // Mutator of unit_quaternion is private so users are hampered
   // from setting non-unit quaternions.
-  EIGEN_DEVICE_FUNC EIGEN_STRONG_INLINE
-  QuaternionReference unit_quaternion_nonconst() {
+  EIGEN_DEVICE_FUNC EIGEN_STRONG_INLINE QuaternionReference
+  unit_quaternion_nonconst() {
     return static_cast<Derived*>(this)->unit_quaternion_nonconst();
   }
 };
