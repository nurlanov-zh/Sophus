// This file is part of Sophus.
//
// Copyright 2013 Hauke Strasdat
//
// Permission is hereby granted, free of charge, to any person obtaining a copy
// of this software and associated documentation files (the "Software"), to
// deal in the Software without restriction, including without limitation the
// rights  to use, copy, modify, merge, publish, distribute, sublicense, and/or
// sell copies of the Software, and to permit persons to whom the Software is
// furnished to do so, subject to the following conditions:
//
// The above copyright notice and this permission notice shall be included in
// all copies or substantial portions of the Software.
//
// THE SOFTWARE IS PROVIDED "AS IS", WITHOUT WARRANTY OF ANY KIND, EXPRESS OR
// IMPLIED, INCLUDING BUT NOT LIMITED TO THE WARRANTIES OF MERCHANTABILITY,
// FITNESS FOR A PARTICULAR PURPOSE AND NONINFRINGEMENT. IN NO EVENT SHALL THE
// AUTHORS OR COPYRIGHT HOLDERS BE LIABLE FOR ANY CLAIM, DAMAGES OR OTHER
// LIABILITY, WHETHER IN AN ACTION OF CONTRACT, TORT OR OTHERWISE, ARISING
// FROM, OUT OF OR IN CONNECTION WITH THE SOFTWARE OR THE USE OR OTHER DEALINGS
// IN THE SOFTWARE.

#ifndef SOPHUS_HPP
#define SOPHUS_HPP

#include <stdexcept>

#include <Eigen/Core>

#include "ensure.hpp"

// Make sure this compiles with older versions of Eigen which do not have
// EIGEN_DEVICE_FUNC defined.
#ifndef EIGEN_DEVICE_FUNC
#define EIGEN_DEVICE_FUNC
#endif

namespace Sophus {

template <typename Scalar>
struct SophusConstants {
<<<<<<< HEAD
  EIGEN_ALWAYS_INLINE static Scalar epsilon() {
=======
  EIGEN_DEVICE_FUNC EIGEN_ALWAYS_INLINE static
  Scalar epsilon() {
>>>>>>> 7889e092
    return static_cast<Scalar>(1e-10);
  }

  EIGEN_ALWAYS_INLINE static Scalar pi() { return static_cast<Scalar>(M_PI); }
};

template <>
struct SophusConstants<float> {
<<<<<<< HEAD
  EIGEN_ALWAYS_INLINE static float epsilon() {
=======
  EIGEN_DEVICE_FUNC EIGEN_ALWAYS_INLINE static
  float epsilon() {
>>>>>>> 7889e092
    return static_cast<float>(1e-5);
  }

  EIGEN_ALWAYS_INLINE static float pi() { return static_cast<float>(M_PI); }
};
}

#endif<|MERGE_RESOLUTION|>--- conflicted
+++ resolved
@@ -39,30 +39,24 @@
 
 template <typename Scalar>
 struct SophusConstants {
-<<<<<<< HEAD
-  EIGEN_ALWAYS_INLINE static Scalar epsilon() {
-=======
-  EIGEN_DEVICE_FUNC EIGEN_ALWAYS_INLINE static
-  Scalar epsilon() {
->>>>>>> 7889e092
+  EIGEN_DEVICE_FUNC EIGEN_ALWAYS_INLINE static Scalar epsilon() {
     return static_cast<Scalar>(1e-10);
   }
 
-  EIGEN_ALWAYS_INLINE static Scalar pi() { return static_cast<Scalar>(M_PI); }
+  EIGEN_DEVICE_FUNC EIGEN_ALWAYS_INLINE static Scalar pi() {
+    return static_cast<Scalar>(M_PI);
+  }
 };
 
 template <>
 struct SophusConstants<float> {
-<<<<<<< HEAD
-  EIGEN_ALWAYS_INLINE static float epsilon() {
-=======
-  EIGEN_DEVICE_FUNC EIGEN_ALWAYS_INLINE static
-  float epsilon() {
->>>>>>> 7889e092
+  EIGEN_DEVICE_FUNC EIGEN_ALWAYS_INLINE static float epsilon() {
     return static_cast<float>(1e-5);
   }
 
-  EIGEN_ALWAYS_INLINE static float pi() { return static_cast<float>(M_PI); }
+  EIGEN_DEVICE_FUNC EIGEN_ALWAYS_INLINE static float pi() {
+    return static_cast<float>(M_PI);
+  }
 };
 }
 
